--- conflicted
+++ resolved
@@ -32,7 +32,6 @@
 func (d *ArgoCd) Metadata(ctx context.Context) (*v2.ConnectorMetadata, error) {
 	return &v2.ConnectorMetadata{
 		DisplayName: "Argo CD",
-<<<<<<< HEAD
 		Description: "Connector syncs data about accounts, roles, create account and role resources in Argo CD.",
 		AccountCreationSchema: &v2.ConnectorAccountCreationSchema{
 			FieldMap: map[string]*v2.ConnectorAccountCreationSchema_Field{
@@ -48,9 +47,6 @@
 				},
 			},
 		},
-=======
-		Description: "Connector syncs data about users and roles resources in Argo CD.",
->>>>>>> 67954880
 	}, nil
 }
 
@@ -61,21 +57,10 @@
 }
 
 // New returns a new instance of the connector.
-<<<<<<< HEAD
-func New(ctx context.Context, apiUrl string, username string, password string) (*Connector, error) {
-	tr := &http.Transport{
-		TLSClientConfig: &tls.Config{InsecureSkipVerify: true}, //nolint:gosec // https://localhost validation.
-	}
-	httpClient := uhttp.NewBaseHttpClient(&http.Client{Transport: tr})
-	argoCDClient := client.NewClient(ctx, apiUrl, username, password, httpClient)
-	return &Connector{
-		client: argoCDClient,
-=======
 func New(ctx context.Context, apiUrl string, username string, password string) (*ArgoCd, error) {
 	cli := client.NewClient(ctx, apiUrl, username, password)
 
 	return &ArgoCd{
 		client: cli,
->>>>>>> 67954880
 	}, nil
 }