--- conflicted
+++ resolved
@@ -14,11 +14,7 @@
 
 const PasswordMinLength = 12
 
-<<<<<<< HEAD
-// parseAccountResource creates a resource for an account with comprehensive user traits including emails.
-=======
 // parseAccountResource creates a resource for an account with comprehensive user traits.
->>>>>>> fa9da2b6
 func parseAccountResource(account *client.Account) (*v2.Resource, error) {
 	tokensStr := ""
 	if len(account.Tokens) > 0 {
@@ -34,15 +30,9 @@
 		"capabilities": strings.Join(account.Capabilities, ","),
 		"tokens":       tokensStr,
 	}
-	emails := extractEmailsFromAccount(account)
 
 	accountTraits := []resource.UserTraitOption{
 		resource.WithUserProfile(profile),
-	}
-
-	for i, email := range emails {
-		isPrimary := i == 0
-		accountTraits = append(accountTraits, resource.WithEmail(email, isPrimary))
 	}
 
 	return resource.NewUserResource(
@@ -53,25 +43,6 @@
 	)
 }
 
-<<<<<<< HEAD
-// extractEmailsFromAccount attempts to extract email addresses from various sources in the account data.
-func extractEmailsFromAccount(account *client.Account) []string {
-	var emails []string
-	emailSet := make(map[string]bool)
-
-	emailSet[account.Name] = true
-
-	for email := range emailSet {
-		emails = append(emails, email)
-	}
-
-	return emails
-}
-
-func generateCredentials(credentialOptions *v2.CredentialOptions) (string, error) {
-	if credentialOptions == nil || credentialOptions.GetRandomPassword() == nil {
-		return "", errors.New("unsupported credential option: only random password is supported")
-=======
 // prepareAccountLookup creates a map for quick lookup of local account names.
 func prepareAccountLookup(accounts []*client.Account) map[string]bool {
 	lookup := make(map[string]bool)
@@ -103,25 +74,10 @@
 	userResourceID := &v2.ResourceId{
 		ResourceType: userResourceType.Id,
 		Resource:     principalId,
->>>>>>> fa9da2b6
 	}
 	return grant.NewGrant(roleResource, assignedEntitlement, userResourceID)
 }
 
-<<<<<<< HEAD
-	length := credentialOptions.GetRandomPassword().GetLength()
-	if length < PasswordMinLength {
-		length = PasswordMinLength
-	}
-
-	password, err := crypto.GenerateRandomPassword(
-		&v2.CredentialOptions_RandomPassword{
-			Length: length,
-		},
-	)
-	if err != nil {
-		return "", err
-=======
 // generateCredentials generates a random password based on the credential options.
 func generateCredentials(credentialOptions *v2.CredentialOptions) (string, error) {
 	if credentialOptions == nil || credentialOptions.GetRandomPassword() == nil {
@@ -131,77 +87,8 @@
 	length := credentialOptions.GetRandomPassword().GetLength()
 	if length < PasswordMinLength {
 		length = PasswordMinLength
->>>>>>> fa9da2b6
-	}
-	return password, nil
-}
-
-<<<<<<< HEAD
-// prepareAccountLookup creates a map for quick lookup of local account names.
-func prepareAccountLookup(accounts []*client.Account) map[string]bool {
-	lookup := make(map[string]bool)
-	for _, acc := range accounts {
-		lookup[acc.Name] = true
-	}
-	return lookup
-}
-
-// handleExplicitGrants processes policy grants for a specific role.
-func handleExplicitGrants(
-	roleResource *v2.Resource,
-	policyGrants []*client.PolicyGrant,
-	accountsMap map[string]bool,
-	roleName string,
-) ([]*v2.Grant, map[string]bool, error) {
-	var grants []*v2.Grant
-	usersWithRole := make(map[string]bool)
-
-	for _, pg := range policyGrants {
-		isLocalUser := accountsMap[pg.Subject]
-		isForThisRole := pg.Role == roleName
-
-		if isLocalUser && isForThisRole {
-			if _, ok := usersWithRole[pg.Subject]; !ok {
-				userResource, err := resource.NewUserResource(pg.Subject, userResourceType, pg.Subject, nil)
-				if err != nil {
-					return nil, nil, err
-				}
-				grants = append(grants, grant.NewGrant(roleResource, assignedEntitlement, userResource.Id))
-				usersWithRole[pg.Subject] = true
-			}
-		}
 	}
 
-	return grants, usersWithRole, nil
-}
-
-// handleDefaultRoleGrants assigns the default role to any user without an explicit grant.
-func handleDefaultRoleGrants(
-	roleResource *v2.Resource,
-	accounts []*client.Account,
-	policyGrants []*client.PolicyGrant,
-	accountsMap map[string]bool,
-	usersWithExplicitRole map[string]bool,
-) ([]*v2.Grant, error) {
-	var grants []*v2.Grant
-	usersWithAnyExplicitGrant := make(map[string]bool)
-
-	for _, pg := range policyGrants {
-		if accountsMap[pg.Subject] {
-			usersWithAnyExplicitGrant[pg.Subject] = true
-		}
-	}
-
-	for _, acc := range accounts {
-		hasExplicitGrant := usersWithAnyExplicitGrant[acc.Name]
-		alreadyHasThisRole := usersWithExplicitRole[acc.Name]
-		if !hasExplicitGrant && !alreadyHasThisRole {
-			userResource, err := resource.NewUserResource(acc.Name, userResourceType, acc.Name, nil)
-			if err != nil {
-				return nil, err
-			}
-			grants = append(grants, grant.NewGrant(roleResource, assignedEntitlement, userResource.Id))
-=======
 	password, err := crypto.GenerateRandomPassword(
 		&v2.CredentialOptions_RandomPassword{
 			Length: length,
@@ -231,7 +118,6 @@
 	for accountName := range accountsMap {
 		if _, hasGrant := usersWithAnyExplicitGrant[accountName]; !hasGrant {
 			grants = append(grants, createGrant(roleResource, accountName))
->>>>>>> fa9da2b6
 		}
 	}
 
