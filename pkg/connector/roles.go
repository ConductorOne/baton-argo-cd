--- conflicted
+++ resolved
@@ -83,28 +83,6 @@
 
 	var allGrants []*v2.Grant
 	var annos annotations.Annotations
-<<<<<<< HEAD
-
-	subjects, err := r.client.GetSubjectsForRole(ctx, roleName)
-	if err != nil {
-		return nil, "", annos, fmt.Errorf("failed to get subjects for role %s: %w", roleName, err)
-	}
-
-	explicitGrants, err := handleExplicitGrants(roleResource, subjects, accountsMap)
-	if err != nil {
-		return nil, "", annos, fmt.Errorf("failed to handle explicit grants: %w", err)
-	}
-	allGrants = append(allGrants, explicitGrants...)
-
-	if defaultRole != "" && roleName == defaultRole {
-		policyGrants, policyAnnos, err := r.client.GetPolicyGrants(ctx)
-		if err != nil {
-			return nil, "", policyAnnos, fmt.Errorf("failed to get policy grants for default role: %w", err)
-		}
-		annos = policyAnnos
-
-		defaultRoleGrants, err := handleDefaultRoleGrants(roleResource, accountsMap, policyGrants)
-=======
 	for _, user := range users {
 		userResource, err := resource.NewUserResource(
 			user.Name,
@@ -112,7 +90,6 @@
 			user.Name,
 			nil,
 		)
->>>>>>> 33612c75
 		if err != nil {
 			l.Warn("failed to create user resource",
 				zap.String("user", user.Name),
@@ -121,8 +98,6 @@
 			continue
 		}
 
-<<<<<<< HEAD
-=======
 		grant := grant.NewGrant(
 			roleResource,
 			assignedEntitlement,
@@ -131,7 +106,6 @@
 		allGrants = append(allGrants, grant)
 	}
 
->>>>>>> 33612c75
 	return allGrants, "", annos, nil
 }
 
@@ -141,38 +115,7 @@
 	userID := principal.Id.Resource
 	roleID := entitlement.Resource.Id.Resource
 
-<<<<<<< HEAD
-	policyGrants, annos, err := r.client.GetPolicyGrants(ctx)
-	if err != nil {
-		return nil, annos, fmt.Errorf("failed to get policy grants: %w", err)
-	}
-
-	userHasExplicitRole := false
-	for _, pg := range policyGrants {
-		if pg.Subject == userID {
-			userHasExplicitRole = true
-			break
-		}
-	}
-
-	if !userHasExplicitRole {
-		defaultRole, err := r.client.GetDefaultRole(ctx)
-		if err != nil {
-			return nil, nil, fmt.Errorf("failed to get default role: %w", err)
-		}
-
-		if defaultRole != "" && defaultRole != roleID {
-			_, err := r.client.UpdateUserRole(ctx, userID, defaultRole)
-			if err != nil {
-				return nil, nil, fmt.Errorf("failed to grant default role to user: %w", err)
-			}
-		}
-	}
-
-	annos, err = r.client.UpdateUserRole(ctx, userID, roleID)
-=======
 	annos, err := r.client.UpdateUserRole(ctx, userID, roleID)
->>>>>>> 33612c75
 	if err != nil {
 		return nil, annos, fmt.Errorf("failed to update user role: %w", err)
 	}
