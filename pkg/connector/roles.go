--- conflicted
+++ resolved
@@ -3,11 +3,13 @@
 import (
 	"context"
 	"fmt"
+	"log"
 
 	v2 "github.com/conductorone/baton-sdk/pb/c1/connector/v2"
 	"github.com/conductorone/baton-sdk/pkg/annotations"
 	"github.com/conductorone/baton-sdk/pkg/pagination"
 	"github.com/conductorone/baton-sdk/pkg/types/entitlement"
+	"github.com/conductorone/baton-sdk/pkg/types/grant"
 	"github.com/conductorone/baton-sdk/pkg/types/resource"
 )
 
@@ -76,39 +78,40 @@
 	if err != nil {
 		return nil, "", nil, fmt.Errorf("failed to get users for role: %w", err)
 	}
-
-	policyGrants, annos, err := r.client.GetPolicyGrants(ctx)
-	if err != nil {
-		return nil, "", annos, fmt.Errorf("failed to get policy grants: %w", err)
-	}
-
 	accountsMap := prepareAccountLookup(accounts)
 
-<<<<<<< HEAD
-	explicitGrants, usersWithRole, err := handleExplicitGrants(roleResource, policyGrants, accountsMap, roleName)
-=======
-	subjects, err := r.client.GetSubjectsForRole(ctx, roleName)
-	if err != nil {
-		return nil, "", annos, fmt.Errorf("failed to get subjects for role %s: %w", roleName, err)
-	}
-
-	explicitGrants, err := handleExplicitGrants(roleResource, subjects, accountsMap)
->>>>>>> fa9da2b6
-	if err != nil {
-		return nil, "", annos, fmt.Errorf("failed to handle explicit grants: %w", err)
-	}
-
-	allGrants := explicitGrants
-
 	defaultRole, err := r.client.GetDefaultRole(ctx)
-	if err == nil && defaultRole == roleName {
-<<<<<<< HEAD
-		defaultRoleGrants, err := handleDefaultRoleGrants(roleResource, accounts, policyGrants, accountsMap, usersWithRole)
+	if err != nil {
+		log.Printf("could not fetch default role: %v", err)
+	}
+
+	var allGrants []*v2.Grant
+	var annos annotations.Annotations
+
+	if defaultRole != "" && roleName == defaultRole {
+		policyGrants, policyAnnos, err := r.client.GetPolicyGrants(ctx)
+		if err != nil {
+			return nil, "", policyAnnos, fmt.Errorf("failed to get policy grants for default role: %w", err)
+		}
+		annos = policyAnnos
+
+		defaultRoleGrants, err := handleDefaultRoleGrants(roleResource, accountsMap, policyGrants)
 		if err != nil {
 			return nil, "", annos, fmt.Errorf("failed to handle default role grants: %w", err)
 		}
 		allGrants = append(allGrants, defaultRoleGrants...)
 	}
+
+	subjects, err := r.client.GetSubjectsForRole(ctx, roleName)
+	if err != nil {
+		return nil, "", annos, fmt.Errorf("failed to get subjects for role %s: %w", roleName, err)
+	}
+
+	explicitGrants, err := handleExplicitGrants(roleResource, subjects, accountsMap)
+	if err != nil {
+		return nil, "", annos, fmt.Errorf("failed to handle explicit grants: %w", err)
+	}
+	allGrants = append(allGrants, explicitGrants...)
 
 	return allGrants, "", annos, nil
 }
@@ -156,6 +159,7 @@
 }
 
 // Revoke removes a role from a user and assigns the default role.
+// The connector assumes that revoking a role means reverting the user to a default role.
 func (r *roleBuilder) Revoke(ctx context.Context, g *v2.Grant) (annotations.Annotations, error) {
 	userID := g.Principal.Id.Resource
 	roleID := g.Entitlement.Resource.Id.Resource
@@ -196,16 +200,6 @@
 	}
 
 	return annos, nil
-=======
-		defaultRoleGrants, err := handleDefaultRoleGrants(roleResource, accountsMap, policyGrants)
-		if err != nil {
-			return nil, "", annos, fmt.Errorf("failed to handle default role grants: %w", err)
-		}
-		allGrants = append(allGrants, defaultRoleGrants...)
-	}
-
-	return allGrants, "", annos, nil
->>>>>>> fa9da2b6
 }
 
 // newRoleBuilder creates a new roleBuilder.
