package client

import (
	"context"
	"testing"

	"github.com/stretchr/testify/assert"
)

func TestNewClient(t *testing.T) {
	t.Run("success", func(t *testing.T) {
		ctx := context.Background()
<<<<<<< HEAD
		client := NewClient(ctx, "https://test.com", "admin", "password", nil)
=======
		client := NewClient(ctx, "https://test.com", "admin", "password")
>>>>>>> 67954880

		assert.NotNil(t, client)
		assert.Equal(t, "https://test.com", client.apiUrl)
		assert.Equal(t, "admin", client.username)
		assert.Equal(t, "password", client.password)
	})
}

<<<<<<< HEAD
// Note: Tests for GetAccounts, GetRoles, etc. are skipped as they require
// the ArgoCD CLI to be installed and accessible.
// These integration tests should be run in an environment where ArgoCD CLI is available.

/*
func TestGetAccounts_Integration(t *testing.T) {
	// This test requires ArgoCD CLI to be installed and configured
	t.Skip("Integration test - requires ArgoCD CLI")

	ctx := context.Background()
	client := NewClient(ctx, "127.0.0.1:8080", "admin", "password", nil)

	accounts, err := client.GetAccounts(ctx)
	assert.NoError(t, err)
	assert.NotNil(t, accounts)
}
*/
=======
// TestGetAccounts_Integration is an integration test that requires ArgoCD CLI to be installed and configured.
func TestGetAccounts_Integration(t *testing.T) {
	t.Skip("Integration test - requires ArgoCD CLI")
	ctx := context.Background()
	client := NewClient(ctx, "127.0.0.1:8080", "admin", "password")

	accounts, err := client.GetAccounts(ctx)
	assert.NoError(t, err)
	assert.NotNil(t, accounts)
}
>>>>>>> 67954880
<|MERGE_RESOLUTION|>--- conflicted
+++ resolved
@@ -10,11 +10,7 @@
 func TestNewClient(t *testing.T) {
 	t.Run("success", func(t *testing.T) {
 		ctx := context.Background()
-<<<<<<< HEAD
-		client := NewClient(ctx, "https://test.com", "admin", "password", nil)
-=======
 		client := NewClient(ctx, "https://test.com", "admin", "password")
->>>>>>> 67954880
 
 		assert.NotNil(t, client)
 		assert.Equal(t, "https://test.com", client.apiUrl)
@@ -23,25 +19,6 @@
 	})
 }
 
-<<<<<<< HEAD
-// Note: Tests for GetAccounts, GetRoles, etc. are skipped as they require
-// the ArgoCD CLI to be installed and accessible.
-// These integration tests should be run in an environment where ArgoCD CLI is available.
-
-/*
-func TestGetAccounts_Integration(t *testing.T) {
-	// This test requires ArgoCD CLI to be installed and configured
-	t.Skip("Integration test - requires ArgoCD CLI")
-
-	ctx := context.Background()
-	client := NewClient(ctx, "127.0.0.1:8080", "admin", "password", nil)
-
-	accounts, err := client.GetAccounts(ctx)
-	assert.NoError(t, err)
-	assert.NotNil(t, accounts)
-}
-*/
-=======
 // TestGetAccounts_Integration is an integration test that requires ArgoCD CLI to be installed and configured.
 func TestGetAccounts_Integration(t *testing.T) {
 	t.Skip("Integration test - requires ArgoCD CLI")
@@ -51,5 +28,4 @@
 	accounts, err := client.GetAccounts(ctx)
 	assert.NoError(t, err)
 	assert.NotNil(t, accounts)
-}
->>>>>>> 67954880
+}