--- conflicted
+++ resolved
@@ -7,10 +7,7 @@
 	"github.com/stretchr/testify/assert"
 )
 
-<<<<<<< HEAD
-=======
 // TestNewClient tests the NewClient function.
->>>>>>> fa9da2b6
 func TestNewClient(t *testing.T) {
 	t.Run("success", func(t *testing.T) {
 		ctx := context.Background()
@@ -23,11 +20,7 @@
 	})
 }
 
-<<<<<<< HEAD
-// TestGetAccounts_Integration is an integration test that requires ArgoCD CLI to be installed and configured.
-=======
 // TestGetAccounts_Integration tests the GetAccounts function.
->>>>>>> fa9da2b6
 func TestGetAccounts_Integration(t *testing.T) {
 	t.Skip("Integration test - requires ArgoCD CLI")
 	ctx := context.Background()
