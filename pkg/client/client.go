--- conflicted
+++ resolved
@@ -183,12 +183,8 @@
 }
 
 // RemoveUserRole removes a role from a user within the `argocd-rbac-cm` ConfigMap.
-<<<<<<< HEAD
-func (c *Client) RemoveUserRole(ctx context.Context, userID, roleID string) (annotations.Annotations, error) {
-=======
 // Command: kubectl patch configmap argocd-rbac-cm -n argocd --type=json -p '[{"op": "replace", "path": "/data/policy.csv", "value": "g, USER_ID, ROLE_ID"}]'.
 func (c *Client) RemoveUserRole(ctx context.Context, userID string, roleID string) (annotations.Annotations, error) {
->>>>>>> 33612c75
 	cm, err := getRBACConfigMap(ctx)
 	if err != nil {
 		return nil, fmt.Errorf("failed to get rbac configmap: %w", err)
