--- conflicted
+++ resolved
@@ -15,16 +15,6 @@
 
 // MockClient is a mock implementation of the ArgoCD client for testing.
 type MockClient struct {
-<<<<<<< HEAD
-	GetAccountsFunc        func(ctx context.Context) ([]*client.Account, error)
-	GetRolesFunc           func(ctx context.Context) ([]*client.Role, annotations.Annotations, error)
-	GetPolicyGrantsFunc    func(ctx context.Context) ([]*client.PolicyGrant, annotations.Annotations, error)
-	GetDefaultRoleFunc     func(ctx context.Context) (string, error)
-	CreateAccountFunc      func(ctx context.Context, username string, password string) (*client.Account, annotations.Annotations, error)
-	GetSubjectsForRoleFunc func(ctx context.Context, roleName string) ([]string, error)
-	UpdateUserRoleFunc     func(ctx context.Context, userID, roleID string) (annotations.Annotations, error)
-	RemoveUserRoleFunc     func(ctx context.Context, userID, roleID string) (annotations.Annotations, error)
-=======
 	GetAccountsFunc            func(ctx context.Context) ([]*client.Account, error)
 	GetRolesFunc               func(ctx context.Context) ([]*client.Role, annotations.Annotations, error)
 	GetDefaultRoleFunc         func(ctx context.Context) (string, error)
@@ -34,7 +24,6 @@
 	GetSubjectsForAllRolesFunc func(ctx context.Context) (map[string][]string, error)
 	GetUserRolesFunc           func(ctx context.Context, userID string) ([]string, error)
 	GetRoleUsersFunc           func(ctx context.Context, roleID string) ([]*client.Account, error)
->>>>>>> 33612c75
 }
 
 // GetAccounts calls the mock method if it is defined.
@@ -78,23 +67,13 @@
 }
 
 // RemoveUserRole calls the mock method if it is defined.
-<<<<<<< HEAD
-func (m *MockClient) RemoveUserRole(ctx context.Context, userID, roleID string) (annotations.Annotations, error) {
-=======
 func (m *MockClient) RemoveUserRole(ctx context.Context, userID string, roleID string) (annotations.Annotations, error) {
->>>>>>> 33612c75
 	if m.RemoveUserRoleFunc != nil {
 		return m.RemoveUserRoleFunc(ctx, userID, roleID)
 	}
 	return nil, nil
 }
 
-<<<<<<< HEAD
-// GetSubjectsForRole calls the mock method if it is defined.
-func (m *MockClient) GetSubjectsForRole(ctx context.Context, roleName string) ([]string, error) {
-	if m.GetSubjectsForRoleFunc != nil {
-		return m.GetSubjectsForRoleFunc(ctx, roleName)
-=======
 // GetUserRoles calls the mock method if it is defined.
 func (m *MockClient) GetUserRoles(ctx context.Context, userID string) ([]string, error) {
 	if m.GetUserRolesFunc != nil {
@@ -116,7 +95,6 @@
 func (m *MockClient) GetSubjectsForAllRoles(ctx context.Context) (map[string][]string, error) {
 	if m.GetSubjectsForAllRolesFunc != nil {
 		return m.GetSubjectsForAllRolesFunc(ctx)
->>>>>>> 33612c75
 	}
 	return nil, nil
 }
