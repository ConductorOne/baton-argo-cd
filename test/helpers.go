--- conflicted
+++ resolved
@@ -15,21 +15,13 @@
 
 // MockClient is a mock implementation of the ArgoCD client for testing.
 type MockClient struct {
-<<<<<<< HEAD
-	GetAccountsFunc     func(ctx context.Context) ([]*client.Account, error)
-	GetRolesFunc        func(ctx context.Context) ([]*client.Role, annotations.Annotations, error)
-	GetPolicyGrantsFunc func(ctx context.Context) ([]*client.PolicyGrant, annotations.Annotations, error)
-	GetDefaultRoleFunc  func(ctx context.Context) (string, error)
-	CreateAccountFunc   func(ctx context.Context, username, email, password string) (*client.Account, annotations.Annotations, error)
-	UpdateUserRoleFunc  func(ctx context.Context, userID, roleID string) (annotations.Annotations, error)
-=======
 	GetAccountsFunc        func(ctx context.Context) ([]*client.Account, error)
 	GetRolesFunc           func(ctx context.Context) ([]*client.Role, annotations.Annotations, error)
 	GetPolicyGrantsFunc    func(ctx context.Context) ([]*client.PolicyGrant, annotations.Annotations, error)
 	GetDefaultRoleFunc     func(ctx context.Context) (string, error)
 	CreateAccountFunc      func(ctx context.Context, username string, password string) (*client.Account, annotations.Annotations, error)
 	GetSubjectsForRoleFunc func(ctx context.Context, roleName string) ([]string, error)
->>>>>>> fa9da2b6
+	UpdateUserRoleFunc     func(ctx context.Context, userID, roleID string) (annotations.Annotations, error)
 }
 
 // GetAccounts calls the mock method if it is defined.
@@ -57,15 +49,9 @@
 }
 
 // CreateAccount calls the mock method if it is defined.
-<<<<<<< HEAD
-func (m *MockClient) CreateAccount(ctx context.Context, username, email, password string) (*client.Account, annotations.Annotations, error) {
-	if m.CreateAccountFunc != nil {
-		return m.CreateAccountFunc(ctx, username, email, password)
-=======
 func (m *MockClient) CreateAccount(ctx context.Context, username string, password string) (*client.Account, annotations.Annotations, error) {
 	if m.CreateAccountFunc != nil {
 		return m.CreateAccountFunc(ctx, username, password)
->>>>>>> fa9da2b6
 	}
 	return nil, nil, nil
 }
@@ -78,17 +64,18 @@
 	return "", nil
 }
 
-<<<<<<< HEAD
 // UpdateUserRole calls the mock method if it is defined.
 func (m *MockClient) UpdateUserRole(ctx context.Context, userID, roleID string) (annotations.Annotations, error) {
 	if m.UpdateUserRoleFunc != nil {
 		return m.UpdateUserRoleFunc(ctx, userID, roleID)
-=======
+	}
+	return nil, nil
+}
+
 // GetSubjectsForRole calls the mock method if it is defined.
 func (m *MockClient) GetSubjectsForRole(ctx context.Context, roleName string) ([]string, error) {
 	if m.GetSubjectsForRoleFunc != nil {
 		return m.GetSubjectsForRoleFunc(ctx, roleName)
->>>>>>> fa9da2b6
 	}
 	return nil, nil
 }
